--- conflicted
+++ resolved
@@ -151,13 +151,10 @@
     strings: Vec<String>,
     /// Sheets paths
     sheets: Vec<(String, String)>,
-<<<<<<< HEAD
     /// Tables: Name, Sheet, Columns, Data dimensions
     tables: Vec<(String, String, Vec<String>, Dimensions)>,
-=======
     /// Cell (number) formats
     formats: Vec<CellFormat>,
->>>>>>> c5ddad60
     /// Metadata
     metadata: Metadata,
 }
